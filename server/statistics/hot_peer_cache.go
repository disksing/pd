--- conflicted
+++ resolved
@@ -319,12 +319,7 @@
 	}
 
 	if oldItem != nil {
-<<<<<<< HEAD
-		newItem.RollingLoads = oldItem.RollingLoads
-=======
-		newItem.rollingByteRate = oldItem.rollingByteRate
-		newItem.rollingKeyRate = oldItem.rollingKeyRate
->>>>>>> bd1a3ffb
+		newItem.rollingLoads = oldItem.rollingLoads
 		if isHot {
 			newItem.HotDegree = oldItem.HotDegree + 1
 			newItem.AntiCount = hotRegionAntiCount
@@ -339,26 +334,16 @@
 		if !isHot {
 			return nil
 		}
-<<<<<<< HEAD
-		newItem.RollingLoads = make([]*movingaverage.TimeMedian, DimLen)
+		newItem.rollingLoads = make([]*movingaverage.TimeMedian, DimLen)
 		for i := 0; i < DimLen; i++ {
-			newItem.RollingLoads[i] = f.getDefaultTimeMedian()
+			newItem.rollingLoads[i] = f.getDefaultTimeMedian()
 		}
 		newItem.AntiCount = hotRegionAntiCount
 		newItem.isNew = true
 	}
 	for i := 0; i < DimLen; i++ {
-		newItem.RollingLoads[i].Add(deltaLoads[i], interval*time.Second)
-	}
-=======
-		newItem.rollingByteRate = f.getDefaultTimeMedian()
-		newItem.rollingKeyRate = f.getDefaultTimeMedian()
-		newItem.AntiCount = hotRegionAntiCount
-		newItem.isNew = true
-	}
-	newItem.rollingByteRate.Add(bytes, interval*time.Second)
-	newItem.rollingKeyRate.Add(keys, interval*time.Second)
->>>>>>> bd1a3ffb
+		newItem.rollingLoads[i].Add(deltaLoads[i], interval*time.Second)
+	}
 
 	return newItem
 }