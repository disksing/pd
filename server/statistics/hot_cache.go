--- conflicted
+++ resolved
@@ -96,18 +96,13 @@
 
 // CollectMetrics collects the hot cache metrics.
 func (w *HotCache) CollectMetrics() {
-<<<<<<< HEAD
-	w.peerCache.CollectMetrics("peer")
-	w.leaderCache.CollectMetrics("leader")
-=======
 	w.peerCache.CollectMetrics(w.peerCache.kind.String())
-	w.peerCache.CollectMetrics(w.leaderCache.kind.String())
+	w.leaderCache.CollectMetrics(w.leaderCache.kind.String())
 
 	// backward compatibility.
 	// TODO: remove.
 	w.peerCache.CollectMetrics("write")
 	w.leaderCache.CollectMetrics("read")
->>>>>>> 0b2245b4
 }
 
 // ResetMetrics resets the hot cache metrics.
@@ -123,15 +118,9 @@
 	// TODO: remove.
 	switch kind {
 	case PeerCache:
-<<<<<<< HEAD
-		hotCacheStatusGauge.WithLabelValues(name, store, "peer").Inc()
-	case LeaderCache:
-		hotCacheStatusGauge.WithLabelValues(name, store, "leader").Inc()
-=======
 		hotCacheStatusGauge.WithLabelValues(name, store, "write").Inc()
 	case LeaderCache:
 		hotCacheStatusGauge.WithLabelValues(name, store, "read").Inc()
->>>>>>> 0b2245b4
 	}
 }
 
