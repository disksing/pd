--- conflicted
+++ resolved
@@ -37,22 +37,11 @@
 	// AntiCount used to eliminate some noise when remove region in cache
 	AntiCount int `json:"anti_count"`
 
-<<<<<<< HEAD
 	Kind FlowKind `json:"kind"`
-=======
-	Kind     FlowKind `json:"-"`
-	ByteRate float64  `json:"flow_bytes"`
-	KeyRate  float64  `json:"flow_keys"`
->>>>>>> bd1a3ffb
 
 	Loads []float64 `json:"loads"`
 	// rolling statistics, recording some recently added records.
-<<<<<<< HEAD
-	RollingLoads []*movingaverage.TimeMedian
-=======
-	rollingByteRate *movingaverage.TimeMedian
-	rollingKeyRate  *movingaverage.TimeMedian
->>>>>>> bd1a3ffb
+	rollingLoads []*movingaverage.TimeMedian
 
 	// LastUpdateTime used to calculate average write
 	LastUpdateTime time.Time `json:"last_update_time"`
@@ -87,13 +76,12 @@
 	return stat.isNew
 }
 
-<<<<<<< HEAD
 // GetLoad returns denoised load if possible.
 func (stat *HotPeerStat) GetLoad(i int) float64 {
-	if len(stat.RollingLoads) > i {
-		return stat.RollingLoads[i].Get()
+	if len(stat.rollingLoads) > i {
+		return math.Round(stat.rollingLoads[i].Get())
 	}
-	return stat.Loads[i]
+	return math.Round(stat.Loads[i])
 }
 
 // Clone clones the HotPeerStat for hot scheduler.
@@ -103,31 +91,6 @@
 	for i := 0; i < DimLen; i++ {
 		ret.Loads[i] = stat.GetLoad(i) // replace with denoised loads
 	}
-	ret.RollingLoads = nil
-=======
-// GetByteRate returns denoised BytesRate if possible.
-func (stat *HotPeerStat) GetByteRate() float64 {
-	if stat.rollingByteRate == nil {
-		return math.Round(stat.ByteRate)
-	}
-	return math.Round(stat.rollingByteRate.Get())
-}
-
-// GetKeyRate returns denoised KeysRate if possible.
-func (stat *HotPeerStat) GetKeyRate() float64 {
-	if stat.rollingKeyRate == nil {
-		return math.Round(stat.KeyRate)
-	}
-	return math.Round(stat.rollingKeyRate.Get())
-}
-
-// Clone clones the HotPeerStat
-func (stat *HotPeerStat) Clone() *HotPeerStat {
-	ret := *stat
-	ret.ByteRate = stat.GetByteRate()
-	ret.rollingByteRate = nil
-	ret.KeyRate = stat.GetKeyRate()
-	ret.rollingKeyRate = nil
->>>>>>> bd1a3ffb
+	ret.rollingLoads = nil
 	return &ret
 }